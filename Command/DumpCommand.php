<?php

/*
 * This file is part of the Symfony framework.
 *
 * (c) Fabien Potencier <fabien@symfony.com>
 *
 * This source file is subject to the MIT license that is bundled
 * with this source code in the file LICENSE.
 */

namespace Symfony\Bundle\AsseticBundle\Command;

use Assetic\Util\PathUtils;

use Assetic\AssetWriter;
use Assetic\Asset\AssetInterface;
use Assetic\Factory\LazyAssetManager;
use Symfony\Bundle\FrameworkBundle\Command\ContainerAwareCommand;
use Symfony\Component\Console\Input\InputArgument;
use Symfony\Component\Console\Input\InputInterface;
use Symfony\Component\Console\Input\InputOption;
use Symfony\Component\Console\Output\OutputInterface;

/**
 * Dumps assets to the filesystem.
 *
 * @author Kris Wallsmith <kris@symfony.com>
 */
class DumpCommand extends ContainerAwareCommand
{
    private $basePath;
    private $verbose;
    private $am;

    protected function configure()
    {
        $this
            ->setName('assetic:dump')
            ->setDescription('Dumps all assets to the filesystem')
            ->addArgument('write_to', InputArgument::OPTIONAL, 'Override the configured asset root')
            ->addOption('watch', null, InputOption::VALUE_NONE, 'Check for changes every second, debug mode only')
            ->addOption('force', null, InputOption::VALUE_NONE, 'Force an initial generation of all assets (used with --watch)')
            ->addOption('period', null, InputOption::VALUE_REQUIRED, 'Set the polling period in seconds (used with --watch)', 1)
            ->addOption('no-dump-main', null, InputOption::VALUE_NONE, 'Do not dump main assets')
        ;
    }

    protected function initialize(InputInterface $input, OutputInterface $output)
    {
        parent::initialize($input, $output);

        $this->basePath = $input->getArgument('write_to') ?: $this->getContainer()->getParameter('assetic.write_to');
        $this->verbose = $input->getOption('verbose');
        $this->am = $this->getContainer()->get('assetic.asset_manager');
    }

    protected function execute(InputInterface $input, OutputInterface $output)
    {
        $output->writeln(sprintf('Dumping all <comment>%s</comment> assets.', $input->getOption('env')));
        $output->writeln(sprintf('Debug mode is <comment>%s</comment>.', $this->am->isDebug() ? 'on' : 'off'));
        $output->writeln('');

        if (!$input->getOption('watch')) {
            foreach ($this->am->getNames() as $name) {
                $this->dumpAsset($name, $output);
            }

            return;
        }

        if (!$this->am->isDebug()) {
            throw new \RuntimeException('The --watch option is only available in debug mode.');
        }

        $this->watch($input, $output);
    }

    /**
     * Watches a asset manager for changes.
     *
     * This method includes an infinite loop the continuously polls the asset
     * manager for changes.
     *
     * @param InputInterface  $input  The command input
     * @param OutputInterface $output The command output
     */
    private function watch(InputInterface $input, OutputInterface $output)
    {
        $refl = new \ReflectionClass('Assetic\\AssetManager');
        $prop = $refl->getProperty('assets');
        $prop->setAccessible(true);

        $cache = sys_get_temp_dir().'/assetic_watch_'.substr(sha1($this->basePath), 0, 7);
        if ($input->getOption('force') || !file_exists($cache)) {
            $previously = array();
        } else {
            $previously = unserialize(file_get_contents($cache));
            if (!is_array($previously)) {
                $previously = array();
            }
        }

        $dumpMain = ! $input->getOption('no-dump-main');

        $error = '';
        while (true) {
            try {
                foreach ($this->am->getNames() as $name) {
                    if ($this->checkAsset($name, $previously)) {
                        $this->dumpAsset($name, $output, $previously, $dumpMain);
                    }
                }

                // reset the asset manager
                $prop->setValue($this->am, array());
                $this->am->load();

                file_put_contents($cache, serialize($previously));
                $error = '';
<<<<<<< HEAD

                usleep($input->getOption('period')*1000000);
=======
>>>>>>> 5ebcf72d
            } catch (\Exception $e) {
                if ($error != $msg = $e->getMessage()) {
                    $output->writeln('<error>[error]</error> '.$msg);
                    $error = $msg;
                }
            }
            sleep($input->getOption('period'));
        }
    }

    /**
     * Checks if an asset should be dumped.
     *
     * @param string $name        The asset name
     * @param array  &$previously An array of previous visits
     *
     * @return Boolean Whether the asset should be dumped
     */
    private function checkAsset($name, array &$previously)
    {
        $formula = $this->am->hasFormula($name) ? serialize($this->am->getFormula($name)) : null;
        $asset = $this->am->get($name);

        $values = $this->getContainer()->getParameter('assetic.variables');
        $values = array_intersect_key($values, array_flip($asset->getVars()));

        if (empty($values)) {
            $mtime = $asset->getLastModified();
        } else {
            $writer = new AssetWriter(sys_get_temp_dir(), $this->getContainer()->getParameter('assetic.variables'));
            $ref = new \ReflectionMethod($writer, 'getCombinations');
            $ref->setAccessible(true);
            $combinations = $ref->invoke($writer, $asset->getVars());

            $mtime = 0;
            foreach ($combinations as $combination) {
                $asset->setValues($combination);
                $assetMtime = $asset->getLastModified();
                if ($assetMtime > $mtime) {
                    $mtime = $assetMtime;
                }
            }
        }

        if (isset($previously[$name])) {
            $changed = $previously[$name]['mtime'] != $mtime || $previously[$name]['formula'] != $formula;
        } else {
            $changed = true;
        }

        $previously[$name] = array('mtime' => $mtime, 'formula' => $formula);

        return $changed;
    }

    /**
     * Writes an asset.
     *
     * If the application or asset is in debug mode, each leaf asset will be
     * dumped as well.
     *
     * @param string          $name   An asset name
     * @param OutputInterface $output The command output
     */
    private function dumpAsset($name, OutputInterface $output, array &$previously = array(), $dumpMain = true)
    {
        $asset = $this->am->get($name);
        $formula = $this->am->getFormula($name);

        // dump each leaf if debug
        if (isset($formula[2]['debug']) ? $formula[2]['debug'] : $this->am->isDebug()) {
            foreach ($asset as $leaf) {
                $key = serialize($leaf);
                $mtime = $leaf->getLastModified();
                if (isset($previously[$key])) {
                    $changed = $previously[$key]['mtime'] != $mtime;
                } else {
                    $changed = true;
                }

                $previously[$key] = array('mtime' => $mtime);

                if ($changed) {
                    $this->doDump($leaf, $output);
                }
            }
        }

        if ($dumpMain) {
            // dump the main asset
            $this->doDump($asset, $output);
        }
    }

    /**
     * Performs the asset dump.
     *
     * @param AssetInterface  $asset  An asset
     * @param OutputInterface $output The command output
     *
     * @throws RuntimeException If there is a problem writing the asset
     */
    private function doDump(AssetInterface $asset, OutputInterface $output)
    {
        $writer = new AssetWriter(sys_get_temp_dir(), $this->getContainer()->getParameter('assetic.variables'));
        $ref = new \ReflectionMethod($writer, 'getCombinations');
        $ref->setAccessible(true);
        $combinations = $ref->invoke($writer, $asset->getVars());

        foreach ($combinations as $combination) {
            $asset->setValues($combination);

            $target = rtrim($this->basePath, '/').'/'.str_replace('_controller/', '',
                PathUtils::resolvePath($asset->getTargetPath(), $asset->getVars(),
                    $asset->getValues()));
            if (!is_dir($dir = dirname($target))) {
                $output->writeln(sprintf(
                    '<comment>%s</comment> <info>[dir+]</info> %s',
                    date('H:i:s'),
                    $dir
                ));
                if (false === @mkdir($dir, 0777, true)) {
                    throw new \RuntimeException('Unable to create directory '.$dir);
                }
            }

            $output->writeln(sprintf(
                '<comment>%s</comment> <info>[file+]</info> %s',
                date('H:i:s'),
                $target
            ));
            if ($this->verbose) {
                if ($asset instanceof \Traversable) {
                    foreach ($asset as $leaf) {
                        $root = $leaf->getSourceRoot();
                        $path = $leaf->getSourcePath();
                        $output->writeln(sprintf('        <comment>%s/%s</comment>', $root ?: '[unknown root]', $path ?: '[unknown path]'));
                    }
                } else {
                    $root = $asset->getSourceRoot();
                    $path = $asset->getSourcePath();
                    $output->writeln(sprintf('        <comment>%s/%s</comment>', $root ?: '[unknown root]', $path ?: '[unknown path]'));
                }
            }

            if (false === @file_put_contents($target, $asset->dump())) {
                throw new \RuntimeException('Unable to write file '.$target);
            }
        }
    }
}<|MERGE_RESOLUTION|>--- conflicted
+++ resolved
@@ -118,18 +118,13 @@
 
                 file_put_contents($cache, serialize($previously));
                 $error = '';
-<<<<<<< HEAD
-
-                usleep($input->getOption('period')*1000000);
-=======
->>>>>>> 5ebcf72d
             } catch (\Exception $e) {
                 if ($error != $msg = $e->getMessage()) {
                     $output->writeln('<error>[error]</error> '.$msg);
                     $error = $msg;
                 }
             }
-            sleep($input->getOption('period'));
+            usleep($input->getOption('period')*1000000);
         }
     }
 
